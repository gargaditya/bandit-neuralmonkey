--- conflicted
+++ resolved
@@ -417,14 +417,10 @@
         with open(path, 'wb') as f_pickle:
             pickle.dump(self, f_pickle)
 
-<<<<<<< HEAD
     def hypothesis_to_sentence(self, hypothesis):
         """Returns the hypothesis in actual words"""
         return [self.index_to_word[token] for token in hypothesis.tokens]
 
-
-=======
->>>>>>> 09ffee28
     def log_sample(self, size: int=5):
         """Logs a sample of the vocabulary
 
