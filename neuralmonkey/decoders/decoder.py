--- conflicted
+++ resolved
@@ -398,7 +398,7 @@
             ixtemp = tf.one_hot(ix, self.max_output_len+1, on_value=-temperature,
                                 off_value=temperature)
             #temps = tf.unpack(ixtemp, axis=1)
-            temps= tf.unpack(temperature*tf.ones_like(ixtemp), axis=1)
+            temps= tf.unpack(sample_mode*tf.ones_like(ixtemp), axis=1)
 
             voc_size = len(self.vocabulary)
 
@@ -442,22 +442,12 @@
                                 tf.int32))  # batch_size x sample_size
                             prev_word_index = tf.squeeze(prev_word_index, [1])
 
-<<<<<<< HEAD
-                        # compute log probabilities from logits
-                        # logprobs = tf.nn.log_softmax(out_activation/temp)  # can lead to numerical instabilities?
-                        z = tf.reduce_logsumexp(out_activation/temp, [1])  # batch_size vector
-
-=======
->>>>>>> 6486a9f9
                         # use dynamic partition to get the logprobs of the samples
                         partitions = tf.one_hot(prev_word_index, voc_size, dtype=tf.int32)
                         sample_logprob_word = tf.dynamic_partition(out_activation/temp, partitions=partitions, num_partitions=2)[1]
-<<<<<<< HEAD
-=======
-                        
+
                         # compute log probabilities from logits
                         z = tf.reduce_logsumexp(out_activation/temp, [1])  # batch_size vector
->>>>>>> 6486a9f9
                         sample_logprob_word_normalized = sample_logprob_word - z
                         logprob_predicted += sample_logprob_word_normalized
 
