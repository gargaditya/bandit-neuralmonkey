--- conflicted
+++ resolved
@@ -152,48 +152,18 @@
     link_best_vars = "{}.best".format(variables_file_prefix)
 
     # runners_batch_size must be set to avoid problems on GPU
-<<<<<<< HEAD
-    if args.runners_batch_size is None:
-        args.runners_batch_size = args.batch_size
-
-    if isinstance(args.trainer, GenericBanditTrainer):
-        log("Bandit Training.")
-        bandit_training_loop(tf_manager=args.tf_manager,
-                      epochs=args.epochs,
-                      trainer=args.trainer,
-                      batch_size=args.batch_size,
-                      train_dataset=args.train_dataset,
-                      val_dataset=args.val_dataset,
-                      log_directory=args.output,
-                      evaluators=args.evaluation,
-                      runners=args.runners,
-                      test_datasets=args.test_datasets,
-                      save_n_best_vars=args.save_n_best,
-                      link_best_vars=link_best_vars,
-                      vars_prefix=variables_file_prefix,
-                      logging_period=args.logging_period,
-                      validation_period=args.validation_period,
-                      postprocess=args.postprocess,
-                      runners_batch_size=args.runners_batch_size,
-                      minimize_metric=args.minimize)
-    else:
-        log("Full Information Training.")
-        training_loop(tf_manager=args.tf_manager,
-                  epochs=args.epochs,
-                  trainer=args.trainer,
-                  batch_size=args.batch_size,
-                  train_dataset=args.train_dataset,
-                  val_dataset=args.val_dataset,
-                  log_directory=args.output,
-                  evaluators=args.evaluation,
-                  runners=args.runners,
-                  test_datasets=args.test_datasets,
-                  save_n_best_vars=args.save_n_best,
-=======
     if cfg.model.runners_batch_size is None:
         cfg.model.runners_batch_size = cfg.model.batch_size
 
-    training_loop(tf_manager=cfg.model.tf_manager,
+    if isinstance(cfg.model.trainer, GenericBanditTrainer):
+        loop_function = bandit_training_loop
+        log("Bandit Training.")
+
+    else:
+        loop_function = training_loop
+        log("Full Information Training.")
+
+    loop_function(tf_manager=cfg.model.tf_manager,
                   epochs=cfg.model.epochs,
                   trainer=cfg.model.trainer,
                   batch_size=cfg.model.batch_size,
@@ -203,7 +173,6 @@
                   evaluators=cfg.model.evaluation,
                   runners=cfg.model.runners,
                   test_datasets=cfg.model.test_datasets,
->>>>>>> f4e519df
                   link_best_vars=link_best_vars,
                   vars_prefix=variables_file_prefix,
                   logging_period=cfg.model.logging_period,
