--- conflicted
+++ resolved
@@ -18,12 +18,8 @@
 
 ### Usage
 
-<<<<<<< HEAD
-`nmonkey COMMAND <EXPERIMENT_INI> [OPTION ...]`
-=======
 ```
-neuralmonkey-train <EXPERIMENT_INI>
-neuralmonkey-run <EXPERIMENT_INI> <DATASETS_INI>
+nmonkey COMMAND <EXPERIMENT_INI> [OPTION] ...
 neuralmonkey-server <EXPERIMENT_INI> [OPTION] ...
 neuralmonkey-logbook --logdir <EXPERIMENTS_DIR> [OPTION] ...
 ```
@@ -43,7 +39,6 @@
 
 There is a [tutorial](http://neural-monkey.readthedocs.io/en/latest/tutorial.html) that you can follow, which gives you the overwiev
 of how to design your experiments with Neural Monkey.
->>>>>>> 5504e123
 
 ### Package Overview
 
